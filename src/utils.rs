--- conflicted
+++ resolved
@@ -1,7 +1,7 @@
 //! This module contains useful utils to get information about the current document.
 
 use failure::{err_msg, Error};
-<<<<<<< HEAD
+use std::marker::PhantomData;
 
 #[cfg(feature = "std_web")]
 /// Returns current document.
@@ -14,16 +14,11 @@
 pub fn document() -> web_sys::Document {
     web_sys::window().unwrap().document().unwrap()
 }
-=======
-use std::marker::PhantomData;
-use stdweb::web::document;
->>>>>>> 99220f54
 
 /// Returns `host` for the current document. Useful to connect to a server that server the app.
 pub fn host() -> Result<String, Error> {
     let location = document()
         .location()
-<<<<<<< HEAD
         .ok_or_else(|| err_msg("can't get location"))?;
 
     #[cfg(feature = "std_web")]
@@ -38,9 +33,6 @@
     })?;
 
     Ok(host)
-=======
-        .ok_or_else(|| err_msg("can't get location"))
-        .and_then(|l| l.host().map_err(Error::from))
 }
 
 /// Specialty type necessary for helping flattening components returned from nested html macros.
@@ -69,5 +61,4 @@
     fn into_iter(self) -> Self::IntoIter {
         self.0.into_iter()
     }
->>>>>>> 99220f54
 }