--- conflicted
+++ resolved
@@ -2,11 +2,10 @@
 //! use local and session storage of a browser.
 
 use crate::format::Text;
-<<<<<<< HEAD
 use cfg_if::cfg_if;
 use cfg_match::cfg_match;
-use failure::Fail;
 use std::fmt;
+use thiserror::Error;
 cfg_if! {
     if #[cfg(feature = "std_web")] {
         #[allow(unused_imports)]
@@ -18,11 +17,6 @@
         use web_sys::Storage;
     }
 }
-=======
-use std::fmt;
-use stdweb::web::{window, Storage};
-use thiserror::Error;
->>>>>>> ffadafe0
 
 /// Represents errors of a storage.
 #[derive(Debug, Error)]
