--- conflicted
+++ resolved
@@ -76,8 +76,8 @@
     (@vtag $stack:ident (oninput = $handler:expr, $($tail:tt)*)) => {
         html_impl! { @vtag $stack ((oninput) = $handler, $($tail)*) }
     };
-    ($stack:ident (onblur = $handler:expr, $($tail:tt)*)) => {
-        html_impl! { $stack ((onblur) = $handler, $($tail)*) }
+    (@vtag $stack:ident (onblur = $handler:expr, $($tail:tt)*)) => {
+        html_impl! { @vtag $stack ((onblur) = $handler, $($tail)*) }
     };
     // PATTERN: (action)=expression,
     (@vtag $stack:ident (($action:ident) = $handler:expr, $($tail:tt)*)) => {
@@ -184,15 +184,9 @@
 }
 
 #[doc(hidden)]
-<<<<<<< HEAD
-pub fn add_attribute<CTX, COMP: Component<CTX>, T: ToString>(stack: &mut Stack<CTX, COMP>, name: &'static str, value: T) {
+pub fn add_attribute<CTX, COMP: Component<CTX>, T: ToString>(stack: &mut Stack<CTX, COMP>, name: &str, value: T) {
     if let Some(&mut VNode::VTag{ ref mut vtag, .. }) = stack.last_mut() {
         vtag.add_attribute(name, value);
-=======
-pub fn add_attribute<MSG, T: ToString>(stack: &mut Stack<MSG>, name: &str, value: T) {
-    if let Some(node) = stack.last_mut() {
-        node.add_attribute(name, value);
->>>>>>> 168a292d
     } else {
         panic!("no tag to set attribute: {}", name);
     }
