--- conflicted
+++ resolved
@@ -108,13 +108,10 @@
 
 [dev-dependencies]
 serde_derive = "1"
-<<<<<<< HEAD
-=======
 trybuild = "1.0"
 rustversion = "1.0"
 rmp-serde = "0.14.0"
 bincode = "~1.2.1"
->>>>>>> d4868b0e
 
 [features]
 default = []
