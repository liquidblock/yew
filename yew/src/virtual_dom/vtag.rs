//! This module contains the implementation of a virtual element node `VTag`.

<<<<<<< HEAD
use super::{Attributes, Listener, Listeners, Patch, Reform, Transformer, VDiff, VList, VNode};
use crate::html::NodeRef;
=======
use super::{
    Attributes, Classes, Listener, Listeners, Patch, Reform, Transformer, VDiff, VList, VNode,
};
use crate::html::{AnyScope, NodeRef};
>>>>>>> 3d42a812
use crate::utils::document;
use cfg_if::cfg_if;
use cfg_match::cfg_match;
use log::warn;
use std::borrow::Cow;
use std::cmp::PartialEq;
use std::rc::Rc;
cfg_if! {
    if #[cfg(feature = "std_web")] {
        use crate::html::EventListener;
        #[allow(unused_imports)]
        use stdweb::{_js_impl, js};
        use stdweb::unstable::TryFrom;
        use stdweb::web::html_element::{InputElement, TextAreaElement};
        use stdweb::web::{Element, IElement, INode, Node};
    } else if #[cfg(feature = "web_sys")] {
        use gloo::events::EventListener;
        use std::ops::Deref;
        use wasm_bindgen::JsCast;
        use web_sys::{
            Element, HtmlInputElement as InputElement, HtmlTextAreaElement as TextAreaElement, Node,
        };
    }
}

/// SVG namespace string used for creating svg elements
pub const SVG_NAMESPACE: &str = "http://www.w3.org/2000/svg";

/// Default namespace for html elements
pub const HTML_NAMESPACE: &str = "http://www.w3.org/1999/xhtml";

/// A type for a virtual
/// [Element](https://developer.mozilla.org/en-US/docs/Web/API/Element)
/// representation.
#[derive(Debug)]
pub struct VTag {
    /// A tag of the element.
    tag: Cow<'static, str>,
    /// A reference to the `Element`.
    pub reference: Option<Element>,
    /// List of attached listeners.
    pub listeners: Listeners,
    /// List of attributes.
    pub attributes: Attributes,
    /// List of children nodes
    pub children: VList,
    /// Contains a value of an
    /// [InputElement](https://developer.mozilla.org/en-US/docs/Web/HTML/Element/input).
    pub value: Option<String>,
    /// Contains
    /// [kind](https://developer.mozilla.org/en-US/docs/Web/HTML/Element/input#Form_%3Cinput%3E_types)
    /// value of an `InputElement`.
    pub kind: Option<String>,
    /// Represents `checked` attribute of
    /// [input](https://developer.mozilla.org/en-US/docs/Web/HTML/Element/input#attr-checked).
    /// It exists to override standard behavior of `checked` attribute, because
    /// in original HTML it sets `defaultChecked` value of `InputElement`, but for reactive
    /// frameworks it's more useful to control `checked` value of an `InputElement`.
    pub checked: bool,
    /// A node reference used for DOM access in Component lifecycle methods
    pub node_ref: NodeRef,
    /// Keeps handler for attached listeners to have an opportunity to drop them later.
    captured: Vec<EventListener>,

    pub key: Option<String>,
}

impl Clone for VTag {
    fn clone(&self) -> Self {
        VTag {
            tag: self.tag.clone(),
            reference: None,
            listeners: self.listeners.clone(),
            attributes: self.attributes.clone(),
            children: self.children.clone(),
            value: self.value.clone(),
            kind: self.kind.clone(),
            checked: self.checked,
            node_ref: self.node_ref.clone(),
            key: self.key.clone(),
            captured: Vec::new(),
        }
    }
}

impl VTag {
    /// Creates a new `VTag` instance with `tag` name (cannot be changed later in DOM).
    pub fn new<S: Into<Cow<'static, str>>>(tag: S) -> Self {
        VTag {
            tag: tag.into(),
            reference: None,
            attributes: Attributes::new(),
            listeners: Vec::new(),
            captured: Vec::new(),
            children: VList::new_without_placeholder(),
            node_ref: NodeRef::default(),
            key: None,
            value: None,
            kind: None,
            // In HTML node `checked` attribute sets `defaultChecked` parameter,
            // but we use own field to control real `checked` parameter
            checked: false,
        }
    }

    /// Returns tag of an `Element`. In HTML tags are always uppercase.
    pub fn tag(&self) -> &str {
        &self.tag
    }

    /// Add `VNode` child.
    pub fn add_child(&mut self, child: VNode) {
        self.children.add_child(child);
    }

    /// Add multiple `VNode` children.
    pub fn add_children(&mut self, children: Vec<VNode>) {
        for child in children {
            self.add_child(child);
        }
    }

    /// Sets `value` for an
    /// [InputElement](https://developer.mozilla.org/en-US/docs/Web/HTML/Element/input).
    pub fn set_value<T: ToString>(&mut self, value: &T) {
        self.value = Some(value.to_string());
    }

    /// Sets `kind` property of an
    /// [InputElement](https://developer.mozilla.org/en-US/docs/Web/HTML/Element/input).
    /// Same as set `type` attribute.
    pub fn set_kind<T: ToString>(&mut self, value: &T) {
        self.kind = Some(value.to_string());
    }

    /// Sets `checked` property of an
    /// [InputElement](https://developer.mozilla.org/en-US/docs/Web/HTML/Element/input).
    /// (Not a value of node's attribute).
    pub fn set_checked(&mut self, value: bool) {
        self.checked = value;
    }

    /// Adds attribute to a virtual node. Not every attribute works when
    /// it set as attribute. We use workarounds for:
    /// `type/kind`, `value` and `checked`.
    ///
    /// If this virtual node has this attribute present, the value is replaced.
    pub fn add_attribute<T: ToString>(&mut self, name: &str, value: &T) {
        self.attributes.insert(name.to_owned(), value.to_string());
    }

    /// Adds attributes to a virtual node. Not every attribute works when
    /// it set as attribute. We use workarounds for:
    /// `type/kind`, `value` and `checked`.
    pub fn add_attributes(&mut self, attrs: Vec<(String, String)>) {
        for (name, value) in attrs {
            self.attributes.insert(name, value);
        }
    }

    /// Adds new listener to the node.
    /// It's boxed because we want to keep it in a single list.
    /// Later `Listener::attach` will attach an actual listener to a DOM node.
    pub fn add_listener(&mut self, listener: Rc<dyn Listener>) {
        self.listeners.push(listener);
    }

    /// Adds new listeners to the node.
    /// They are boxed because we want to keep them in a single list.
    /// Later `Listener::attach` will attach an actual listener to a DOM node.
    pub fn add_listeners(&mut self, listeners: Vec<Rc<dyn Listener>>) {
        for listener in listeners {
            self.listeners.push(listener);
        }
    }

    /// This handles patching of attributes when the keys are equal but
    /// the values are different.
    fn diff_attributes<'a>(
        &'a self,
        ancestor: &'a Option<Box<Self>>,
    ) -> impl Iterator<Item = Patch<&'a str, &'a str>> + 'a {
        // Only change what is necessary.
        let to_add_or_replace =
            self.attributes.iter().filter_map(move |(key, value)| {
                match ancestor
                    .as_ref()
                    .and_then(|ancestor| ancestor.attributes.get(&**key))
                {
                    None => Some(Patch::Add(&**key, &**value)),
                    Some(ancestor_value) if value != ancestor_value => {
                        Some(Patch::Replace(&**key, &**value))
                    }
                    _ => None,
                }
            });
        let to_remove = ancestor
            .iter()
            .flat_map(|ancestor| ancestor.attributes.keys())
            .filter(move |key| !self.attributes.contains_key(&**key))
            .map(|key| Patch::Remove(&**key));

        to_add_or_replace.chain(to_remove)
    }

    /// Similar to `diff_attributers` except there is only a single `kind`.
    fn diff_kind<'a>(&'a self, ancestor: &'a Option<Box<Self>>) -> Option<Patch<&'a str, ()>> {
        match (
            self.kind.as_ref(),
            ancestor.as_ref().and_then(|anc| anc.kind.as_ref()),
        ) {
            (Some(ref left), Some(ref right)) => {
                if left != right {
                    Some(Patch::Replace(&**left, ()))
                } else {
                    None
                }
            }
            (Some(ref left), None) => Some(Patch::Add(&**left, ())),
            (None, Some(right)) => Some(Patch::Remove(&**right)),
            (None, None) => None,
        }
    }

    /// Almost identical in spirit to `diff_kind`
    fn diff_value<'a>(&'a self, ancestor: &'a Option<Box<Self>>) -> Option<Patch<&'a str, ()>> {
        match (
            self.value.as_ref(),
            ancestor.as_ref().and_then(|anc| anc.value.as_ref()),
        ) {
            (Some(ref left), Some(ref right)) => {
                if left != right {
                    Some(Patch::Replace(&**left, ()))
                } else {
                    None
                }
            }
            (Some(ref left), None) => Some(Patch::Add(&**left, ())),
            (None, Some(right)) => Some(Patch::Remove(&**right)),
            (None, None) => None,
        }
    }

    fn apply_diffs(&mut self, ancestor: &Option<Box<Self>>) {
        let element = self.reference.as_ref().expect("element expected");

        // Update parameters
        let changes = self.diff_attributes(ancestor);

        // apply attribute patches including an optional "class"-attribute patch
        for change in changes {
            match change {
                Patch::Add(key, value) | Patch::Replace(key, value) => {
                    element
                        .set_attribute(&key, &value)
                        .expect("invalid attribute key");
                }
                Patch::Remove(key) => {
                    cfg_match! {
                        feature = "std_web" => element.remove_attribute(&key),
                        feature = "web_sys" => element.remove_attribute(&key).expect("could not remove attribute"),
                    };
                }
            }
        }

        // `input` element has extra parameters to control
        // I override behavior of attributes to make it more clear
        // and useful in templates. For example I interpret `checked`
        // attribute as `checked` parameter, not `defaultChecked` as browsers do
        if let Some(input) = {
            cfg_match! {
                feature = "std_web" => InputElement::try_from(element.clone()).ok(),
                feature = "web_sys" => element.dyn_ref::<InputElement>(),
            }
        } {
            if let Some(change) = self.diff_kind(ancestor) {
                let kind = match change {
                    Patch::Add(kind, _) | Patch::Replace(kind, _) => kind,
                    Patch::Remove(_) => "",
                };
                cfg_match! {
                    feature = "std_web" => ({
                        //https://github.com/koute/stdweb/commit/3b85c941db00b8e3c942624afd50c5929085fb08
                        //input.set_kind(&kind);
                        let input = &input;
                        js! { @(no_return)
                            @{input}.type = @{kind};
                        }
                    }),
                    feature = "web_sys" => input.set_type(kind),
                }
            }

            if let Some(change) = self.diff_value(ancestor) {
                let raw_value = match change {
                    Patch::Add(kind, _) | Patch::Replace(kind, _) => kind,
                    Patch::Remove(_) => "",
                };
                cfg_match! {
                    feature = "std_web" => input.set_raw_value(raw_value),
                    feature = "web_sys" => input.set_value(raw_value),
                };
            }

            // IMPORTANT! This parameter has to be set every time
            // to prevent strange behaviour in the browser when the DOM changes
            set_checked(&input, self.checked);
        } else if let Some(tae) = {
            cfg_match! {
                feature = "std_web" => TextAreaElement::try_from(element.clone()).ok(),
                feature = "web_sys" => element.dyn_ref::<TextAreaElement>(),
            }
        } {
            if let Some(change) = self.diff_value(ancestor) {
                let value = match change {
                    Patch::Add(kind, _) | Patch::Replace(kind, _) => kind,
                    Patch::Remove(_) => "",
                };
                tae.set_value(value);
            }
        }
    }
}

impl VDiff for VTag {
    /// Remove VTag from parent.
    fn detach(&mut self, parent: &Element) -> Option<Node> {
        let node = self
            .reference
            .take()
            .expect("tried to remove not rendered VTag from DOM");

        // recursively remove its children
        self.children.detach(&node);

        let next_sibling = node.next_sibling();
        if parent.remove_child(&node).is_err() {
            warn!("Node not found to remove VTag");
        }
        next_sibling
    }

    /// Renders virtual tag over DOM `Element`, but it also compares this with an ancestor `VTag`
    /// to compute what to patch in the actual DOM nodes.
    fn apply(
        &mut self,
        scope: &AnyScope,
        parent: &Element,
        previous_sibling: Option<&Node>,
        ancestor: Option<VNode>,
    ) -> Option<Node> {
        assert!(
            self.reference.is_none(),
            "reference is ignored so must not be set"
        );
        let (reform, mut ancestor) = {
            match ancestor {
                Some(VNode::VTag(mut vtag)) => {
                    if self.tag == vtag.tag {
                        // If tags are equal, preserve the reference that already exists.
                        self.reference = vtag.reference.take();
                        (Reform::Keep, Some(vtag))
                    } else {
                        // We have to create a new reference, remove ancestor.
                        (Reform::Before(vtag.detach(parent)), None)
                    }
                }
                Some(mut vnode) => {
                    // It is not a VTag variant we must remove the ancestor.
                    (Reform::Before(vnode.detach(parent)), None)
                }
                None => (Reform::Before(None), None),
            }
        };

        // Ensure that `self.reference` exists.
        //
        // This can use the previous reference or create a new one.
        // If we create a new one we must insert it in the correct
        // place, which we use `next_sibling` or `previous_sibling` for.
        match reform {
            Reform::Keep => {}
            Reform::Before(next_sibling) => {
                let element = if self.tag == "svg"
                    || parent
                        .namespace_uri()
                        .map_or(false, |ns| ns == SVG_NAMESPACE)
                {
                    let namespace = SVG_NAMESPACE;
                    #[cfg(feature = "web_sys")]
                    let namespace = Some(namespace);
                    document()
                        .create_element_ns(namespace, &self.tag)
                        .expect("can't create namespaced element for vtag")
                } else {
                    document()
                        .create_element(&self.tag)
                        .expect("can't create element for vtag")
                };

                if let Some(next_sibling) = next_sibling {
                    let next_sibling = &next_sibling;
                    #[cfg(feature = "web_sys")]
                    let next_sibling = Some(next_sibling);
                    parent
                        .insert_before(&element, next_sibling)
                        .expect("can't insert tag before next sibling");
                } else if let Some(next_sibling) = previous_sibling.and_then(|p| p.next_sibling()) {
                    let next_sibling = &next_sibling;
                    #[cfg(feature = "web_sys")]
                    let next_sibling = Some(next_sibling);
                    parent
                        .insert_before(&element, next_sibling)
                        .expect("can't insert tag before next sibling");
                } else {
                    #[cfg_attr(
                        feature = "std_web",
                        allow(clippy::let_unit_value, unused_variables)
                    )]
                    {
                        let result = parent.append_child(&element);
                        #[cfg(feature = "web_sys")]
                        result.expect("can't append node to parent");
                    }
                }
                self.reference = Some(element);
            }
        }

        self.apply_diffs(&ancestor);

        // Every render it removes all listeners and attach it back later
        // TODO(#943): Compare references of handler to do listeners update better
        if let Some(ancestor) = ancestor.as_mut() {
            ancestor.captured.clear();
        }

        let element = self.reference.clone().expect("element expected");

        for listener in self.listeners.drain(..) {
            let handle = listener.attach(&element);
            self.captured.push(handle);
        }

        // Process children
        self.children
            .apply(scope, &element, None, ancestor.map(|a| a.children.into()));

        let node = self.reference.as_ref().map(|e| {
            let node = cfg_match! {
                feature = "std_web" => e.as_node(),
                feature = "web_sys" => e.deref(),
            };
            node.to_owned()
        });
        self.node_ref.set(node.clone());
        node
    }
}

/// Set `checked` value for the `InputElement`.
fn set_checked(input: &InputElement, value: bool) {
    cfg_match! {
        feature = "std_web" => js!( @(no_return) @{input}.checked = @{value}; ),
        feature = "web_sys" => input.set_checked(value),
    };
}

impl PartialEq for VTag {
    fn eq(&self, other: &VTag) -> bool {
        self.tag == other.tag
            && self.value == other.value
            && self.kind == other.kind
            && self.checked == other.checked
            && self.listeners.len() == other.listeners.len()
            && self
                .listeners
                .iter()
                .map(|l| l.kind())
                .eq(other.listeners.iter().map(|l| l.kind()))
            && self.attributes == other.attributes
            && self.children == other.children
    }
}

impl<T> Transformer<T, T> for VTag {
    fn transform(from: T) -> T {
        from
    }
}

impl<'a, T> Transformer<&'a T, T> for VTag
where
    T: Clone,
{
    fn transform(from: &'a T) -> T {
        from.clone()
    }
}

#[cfg(test)]
mod tests {
    use super::*;
    use crate::{html, Component, ComponentLink, Html, ShouldRender};
    #[cfg(feature = "std_web")]
    use stdweb::web::{document, IElement};
    #[cfg(feature = "wasm_test")]
    use wasm_bindgen_test::{wasm_bindgen_test as test, wasm_bindgen_test_configure};

    #[cfg(feature = "wasm_test")]
    wasm_bindgen_test_configure!(run_in_browser);

    struct Comp;

    impl Component for Comp {
        type Message = ();
        type Properties = ();

        fn create(_: Self::Properties, _: ComponentLink<Self>) -> Self {
            Comp
        }

        fn update(&mut self, _: Self::Message) -> ShouldRender {
            unimplemented!();
        }

        fn change(&mut self, _: Self::Properties) -> ShouldRender {
            unimplemented!();
        }

        fn view(&self) -> Html {
            unimplemented!();
        }
    }

    struct CompInt;

    impl Component for CompInt {
        type Message = u32;
        type Properties = ();

        fn create(_: Self::Properties, _: ComponentLink<Self>) -> Self {
            CompInt
        }

        fn update(&mut self, _: Self::Message) -> ShouldRender {
            unimplemented!();
        }

        fn change(&mut self, _: Self::Properties) -> ShouldRender {
            unimplemented!();
        }

        fn view(&self) -> Html {
            unimplemented!();
        }
    }

    struct CompBool;

    impl Component for CompBool {
        type Message = bool;
        type Properties = ();

        fn create(_: Self::Properties, _: ComponentLink<Self>) -> Self {
            CompBool
        }

        fn update(&mut self, _: Self::Message) -> ShouldRender {
            unimplemented!();
        }

        fn change(&mut self, _: Self::Properties) -> ShouldRender {
            unimplemented!();
        }

        fn view(&self) -> Html {
            unimplemented!();
        }
    }

    #[test]
    fn it_compares_tags() {
        let a = html! {
            <div></div>
        };

        let b = html! {
            <div></div>
        };

        let c = html! {
            <p></p>
        };

        assert_eq!(a, b);
        assert_ne!(a, c);
    }

    #[test]
    fn it_compares_text() {
        let a = html! {
            <div>{ "correct" }</div>
        };

        let b = html! {
            <div>{ "correct" }</div>
        };

        let c = html! {
            <div>{ "incorrect" }</div>
        };

        assert_eq!(a, b);
        assert_ne!(a, c);
    }

    #[test]
    fn it_compares_attributes() {
        let a = html! {
            <div a="test"></div>
        };

        let b = html! {
            <div a="test"></div>
        };

        let c = html! {
            <div a="fail"></div>
        };

        assert_eq!(a, b);
        assert_ne!(a, c);
    }

    #[test]
    fn it_compares_children() {
        let a = html! {
            <div>
                <p></p>
            </div>
        };

        let b = html! {
            <div>
                <p></p>
            </div>
        };

        let c = html! {
            <div>
                <span></span>
            </div>
        };

        assert_eq!(a, b);
        assert_ne!(a, c);
    }

    #[test]
    fn it_compares_classes() {
        let a = html! {
            <div class="test"></div>
        };

        let b = html! {
            <div class="test"></div>
        };

        let c = html! {
            <div class="fail"></div>
        };

        let d = html! {
            <div class=format!("fail")></div>
        };

        assert_eq!(a, b);
        assert_ne!(a, c);
        assert_eq!(c, d);
    }

    #[test]
    fn classes_from_local_variables() {
        let a = html! {
            <div class=("class-1", "class-2")></div>
        };

        let class_2 = "class-2";
        let b = html! {
            <div class=("class-1", class_2)></div>
        };

        let class_2_fmt = format!("class-{}", 2);
        let c = html! {
            <div class=("class-1", class_2_fmt)></div>
        };

        assert_eq!(a, b);
        assert_eq!(a, c);
    }

    /// Returns the class attribute as str reference, or "" if the attribute is not set.
    fn get_class_str(vtag: &VTag) -> &str {
        vtag.attributes
            .get("class")
            .map(AsRef::as_ref)
            .unwrap_or("")
    }

    /// Note: Compares to "" if the class attribute is not set.
    fn assert_class(vnode: VNode, class: &str) {
        if let VNode::VTag(ref vtag) = vnode {
            assert_eq!(get_class_str(vtag), class);
        } else {
            panic!("expected VTag");
        }
    }

    #[test]
    fn supports_multiple_non_unique_classes_tuple() {
        let a = html! {
            <div class=("class-1", "class-1 class-2")></div>
        };

        if let VNode::VTag(vtag) = a {
            assert!(get_class_str(&vtag).contains("class-1"));
            assert!(get_class_str(&vtag).contains("class-2"));
            assert!(!get_class_str(&vtag).contains("class-3"));
        } else {
            panic!("vtag expected");
        }
    }

    #[test]
    fn supports_multiple_classes_string() {
        let a = html! {
            <div class="class-1 class-2   class-3"></div>
        };

        let b = html! {
            <div class="class-2 class-3 class-1"></div>
        };

        assert_ne!(a, b);

        if let VNode::VTag(vtag) = a {
            assert!(get_class_str(&vtag).contains("class-1"));
            assert!(get_class_str(&vtag).contains("class-2"));
            assert!(get_class_str(&vtag).contains("class-3"));
        } else {
            panic!("vtag expected");
        }
    }

    #[test]
    fn supports_multiple_classes_vec() {
        let mut classes = vec!["class-1"];
        classes.push("class-2");
        let a = html! {
            <div class=classes></div>
        };

        if let VNode::VTag(vtag) = a {
            assert!(get_class_str(&vtag).contains("class-1"));
            assert!(get_class_str(&vtag).contains("class-2"));
            assert!(!get_class_str(&vtag).contains("class-3"));
        } else {
            panic!("vtag expected");
        }
    }

    #[test]
    fn supports_multiple_classes_one_value_vec() {
        let classes = vec!["class-1 class-2", "class-1"];
        let a = html! {
            <div class=classes></div>
        };

        if let VNode::VTag(vtag) = a {
            assert!(get_class_str(&vtag).contains("class-1"));
            assert!(get_class_str(&vtag).contains("class-2"));
            assert!(!get_class_str(&vtag).contains("class-3"));
        } else {
            panic!("vtag expected");
        }
    }

    #[test]
    fn filter_empty_string_classes_vec() {
        let mut classes = vec![""];
        classes.push("class-2");
        let a = html! { <div class=vec![""]></div> };
        let b = html! { <div class=("")></div> };
        let c = html! { <div class=""></div> };

        if let VNode::VTag(vtag) = a {
            assert!(!vtag.attributes.contains_key("class"));
        } else {
            panic!("vtag expected");
        }

        if let VNode::VTag(vtag) = b {
            assert!(!vtag.attributes.contains_key("class"));
        } else {
            panic!("vtag expected");
        }

        if let VNode::VTag(vtag) = c {
            assert!(!vtag.attributes.contains_key("class"));
        } else {
            panic!("vtag expected");
        }
    }

    fn assert_vtag(node: &mut VNode) -> &mut VTag {
        if let VNode::VTag(vtag) = node {
            return vtag;
        }
        panic!("should be vtag");
    }

    fn assert_namespace(vtag: &VTag, namespace: &'static str) {
        assert_eq!(
            vtag.reference.as_ref().unwrap().namespace_uri().unwrap(),
            namespace
        );
    }

    #[test]
    fn supports_svg() {
        #[cfg(feature = "std_web")]
        let document = document();
        #[cfg(feature = "web_sys")]
        let document = web_sys::window().unwrap().document().unwrap();

        let scope = AnyScope::default();
        let div_el = document.create_element("div").unwrap();
        let namespace = SVG_NAMESPACE;
        #[cfg(feature = "web_sys")]
        let namespace = Some(namespace);
        let svg_el = document.create_element_ns(namespace, "svg").unwrap();

        let mut g_node = html! { <g class="segment"></g> };
        let path_node = html! { <path></path> };
        let mut svg_node = html! { <svg>{path_node}</svg> };

        let svg_tag = assert_vtag(&mut svg_node);
        svg_tag.apply(&scope, &div_el, None, None);
        assert_namespace(svg_tag, SVG_NAMESPACE);
        let path_tag = assert_vtag(svg_tag.children.get_mut(0).unwrap());
        assert_namespace(path_tag, SVG_NAMESPACE);

        let g_tag = assert_vtag(&mut g_node);
        g_tag.apply(&scope, &div_el, None, None);
        assert_namespace(g_tag, HTML_NAMESPACE);
        g_tag.reference = None;

        g_tag.apply(&scope, &svg_el, None, None);
        assert_namespace(g_tag, SVG_NAMESPACE);
    }

    #[test]
    fn keeps_order_of_classes() {
        let a = html! {
            <div class="class-1 class-2   class-3",></div>
        };

        if let VNode::VTag(vtag) = a {
            assert_eq!(get_class_str(&vtag), "class-1 class-2 class-3");
        }
    }

    #[test]
    fn it_compares_values() {
        let a = html! {
            <input value="test"/>
        };

        let b = html! {
            <input value="test"/>
        };

        let c = html! {
            <input value="fail"/>
        };

        assert_eq!(a, b);
        assert_ne!(a, c);
    }

    #[test]
    fn it_compares_kinds() {
        let a = html! {
            <input type="text"/>
        };

        let b = html! {
            <input type="text"/>
        };

        let c = html! {
            <input type="hidden"/>
        };

        assert_eq!(a, b);
        assert_ne!(a, c);
    }

    #[test]
    fn it_compares_checked() {
        let a = html! {
            <input type="checkbox" checked=false />
        };

        let b = html! {
            <input type="checkbox" checked=false />
        };

        let c = html! {
            <input type="checkbox" checked=true />
        };

        assert_eq!(a, b);
        assert_ne!(a, c);
    }

    #[test]
    fn it_allows_aria_attributes() {
        let a = html! {
            <p aria-controls="it-works">
                <a class="btn btn-primary"
                   data-toggle="collapse"
                   href="#collapseExample"
                   role="button"
                   aria-expanded="false"
                   aria-controls="collapseExample">
                    { "Link with href" }
                </a>
                <button class="btn btn-primary"
                        type="button"
                        data-toggle="collapse"
                        data-target="#collapseExample"
                        aria-expanded="false"
                        aria-controls="collapseExample">
                    { "Button with data-target" }
                </button>
                <div own-attribute-with-multiple-parts="works" />
            </p>
        };
        if let VNode::VTag(vtag) = a {
            assert!(vtag.attributes.contains_key("aria-controls"));
            assert_eq!(
                vtag.attributes.get("aria-controls"),
                Some(&"it-works".into())
            );
        } else {
            panic!("vtag expected");
        }
    }

    #[test]
    fn it_checks_mixed_closing_tags() {
        let a = html! { <div> <div/>      </div> };
        let b = html! { <div> <div></div> </div> };
        assert_eq!(a, b);
    }

    #[test]
    fn it_checks_misleading_gt() {
        html! { <div data-val=<u32 as Default>::default()></div> };
        html! { <div data-val=Box::<u32>::default()></div> };

        html! { <div><a data-val=<u32 as Default>::default() /> </div> };
        html! { <div><a data-val=Box::<u32>::default() /></div> };
    }

    #[test]
    fn it_does_not_set_empty_class_name() {
        let parent = document().create_element("div").unwrap();

        #[cfg(feature = "std_web")]
        document().body().unwrap().append_child(&parent);
        #[cfg(feature = "web_sys")]
        document().body().unwrap().append_child(&parent).unwrap();

        let mut elem = html! { <div class=""></div> };
        elem.apply(&parent, None, None);
        let vtag = assert_vtag(&mut elem);
        // test if the className has not been set
        assert!(!vtag.reference.as_ref().unwrap().has_attribute("class"));
    }

    #[test]
    fn it_does_not_set_missing_class_name() {
        let parent = document().create_element("div").unwrap();

        #[cfg(feature = "std_web")]
        document().body().unwrap().append_child(&parent);
        #[cfg(feature = "web_sys")]
        document().body().unwrap().append_child(&parent).unwrap();

        let mut elem = html! { <div></div> };
        elem.apply(&parent, None, None);
        let vtag = assert_vtag(&mut elem);
        // test if the className has not been set
        assert!(!vtag.reference.as_ref().unwrap().has_attribute("class"));
    }

    #[test]
    fn it_sets_class_name() {
        let parent = document().create_element("div").unwrap();

        #[cfg(feature = "std_web")]
        document().body().unwrap().append_child(&parent);
        #[cfg(feature = "web_sys")]
        document().body().unwrap().append_child(&parent).unwrap();

        let mut elem = html! { <div class="ferris the crab"></div> };
        elem.apply(&parent, None, None);
        let vtag = assert_vtag(&mut elem);
        // test if the className has been set
        assert!(vtag.reference.as_ref().unwrap().has_attribute("class"));
    }

    #[test]
    fn tuple_different_types() {
        // check if tuples containing different types are compiling
        assert_class(
            html! { <div class=("class-1", "class-2".to_string(), vec!["class-3", "class-4"])></div> },
            "class-1 class-2 class-3 class-4",
        );
        assert_class(
            html! { <div class=("class-1", Some("class-2"), "class-3", Some("class-4".to_string()))></div> },
            "class-1 class-2 class-3 class-4",
        );
        // check different string references
        let str = "some-class";
        let string = str.to_string();
        let string_ref = &string;
        assert_class(html! { <p class=str /> }, "some-class");
        assert_class(html! { <p class=string.clone() /> }, "some-class");
        assert_class(html! { <p class=&Some(str) /> }, "some-class");
        assert_class(html! { <p class=string_ref /> }, "some-class");
        assert_class(html! { <p class=Some(str) /> }, "some-class");
        assert_class(html! { <p class=Some(string.clone()) /> }, "some-class");
        assert_class(html! { <p class=Some(string_ref) /> }, "some-class");
        assert_class(html! { <p class=&Some(string.clone()) /> }, "some-class");
        assert_class(html! { <p class=&Some(string_ref) /> }, "some-class");
        // check with None
        assert_class(html! { <p class=&Option::<&str>::None /> }, "");
        assert_class(html! { <p class=Option::<String>::None /> }, "");
        // check with variables
        let some: Option<&'static str> = Some("some");
        let none: Option<&'static str> = None;
        assert_class(html! { <p class=some /> }, "some");
        assert_class(html! { <p class=none /> }, "");
        // check with variables of different type
        let some: Option<bool> = Some(false);
        let none: Option<bool> = None;
        assert_class(html! { <p class=some.map(|i| i.to_string()) /> }, "false");
        assert_class(html! { <p class=none.map(|i| i.to_string()) /> }, "");
    }

    #[test]
    fn swap_order_of_classes() {
        let scope = AnyScope::default();
        let parent = document().create_element("div").unwrap();

        #[cfg(feature = "std_web")]
        document().body().unwrap().append_child(&parent);
        #[cfg(feature = "web_sys")]
        document().body().unwrap().append_child(&parent).unwrap();

        let mut elem = html! { <div class=("class-1", "class-2", "class-3")></div> };
        elem.apply(&scope, &parent, None, None);

        let vtag = if let VNode::VTag(vtag) = elem {
            vtag
        } else {
            panic!("should be vtag")
        };

        let expected = "class-1 class-2 class-3";
        assert_eq!(get_class_str(&vtag), expected);
        assert_eq!(
            vtag.reference
                .as_ref()
                .unwrap()
                .get_attribute("class")
                .unwrap(),
            expected
        );

        let ancestor = vtag;
        let elem = html! { <div class=("class-3", "class-2", "class-1")></div> };
        let mut vtag = if let VNode::VTag(vtag) = elem {
            vtag
        } else {
            panic!("should be vtag")
        };
        vtag.apply(&scope, &parent, None, Some(VNode::VTag(ancestor)));

        let expected = "class-3 class-2 class-1";
        assert_eq!(get_class_str(&vtag), expected);
        assert_eq!(
            vtag.reference
                .as_ref()
                .unwrap()
                .get_attribute("class")
                .unwrap(),
            expected
        );
    }

    #[test]
    fn add_class_to_the_middle() {
        let scope = AnyScope::default();
        let parent = document().create_element("div").unwrap();

        #[cfg(feature = "std_web")]
        document().body().unwrap().append_child(&parent);
        #[cfg(feature = "web_sys")]
        document().body().unwrap().append_child(&parent).unwrap();

        let mut elem = html! { <div class=("class-1", "class-3")></div> };
        elem.apply(&scope, &parent, None, None);

        let vtag = if let VNode::VTag(vtag) = elem {
            vtag
        } else {
            panic!("should be vtag")
        };

        let expected = "class-1 class-3";
        assert_eq!(get_class_str(&vtag), expected);
        assert_eq!(
            vtag.reference
                .as_ref()
                .unwrap()
                .get_attribute("class")
                .unwrap(),
            expected
        );

        let ancestor = vtag;
        let elem = html! { <div class=("class-1", "class-2", "class-3")></div> };
        let mut vtag = if let VNode::VTag(vtag) = elem {
            vtag
        } else {
            panic!("should be vtag")
        };
        vtag.apply(&scope, &parent, None, Some(VNode::VTag(ancestor)));

        let expected = "class-1 class-2 class-3";
        assert_eq!(get_class_str(&vtag), expected);
        assert_eq!(
            vtag.reference
                .as_ref()
                .unwrap()
                .get_attribute("class")
                .unwrap(),
            expected
        );
    }
}<|MERGE_RESOLUTION|>--- conflicted
+++ resolved
@@ -1,14 +1,7 @@
 //! This module contains the implementation of a virtual element node `VTag`.
 
-<<<<<<< HEAD
 use super::{Attributes, Listener, Listeners, Patch, Reform, Transformer, VDiff, VList, VNode};
-use crate::html::NodeRef;
-=======
-use super::{
-    Attributes, Classes, Listener, Listeners, Patch, Reform, Transformer, VDiff, VList, VNode,
-};
 use crate::html::{AnyScope, NodeRef};
->>>>>>> 3d42a812
 use crate::utils::document;
 use cfg_if::cfg_if;
 use cfg_match::cfg_match;
@@ -989,6 +982,7 @@
 
     #[test]
     fn it_does_not_set_empty_class_name() {
+        let scope = AnyScope::default();
         let parent = document().create_element("div").unwrap();
 
         #[cfg(feature = "std_web")]
@@ -997,7 +991,7 @@
         document().body().unwrap().append_child(&parent).unwrap();
 
         let mut elem = html! { <div class=""></div> };
-        elem.apply(&parent, None, None);
+        elem.apply(&scope, &parent, None, None);
         let vtag = assert_vtag(&mut elem);
         // test if the className has not been set
         assert!(!vtag.reference.as_ref().unwrap().has_attribute("class"));
@@ -1005,6 +999,7 @@
 
     #[test]
     fn it_does_not_set_missing_class_name() {
+        let scope = AnyScope::default();
         let parent = document().create_element("div").unwrap();
 
         #[cfg(feature = "std_web")]
@@ -1013,7 +1008,7 @@
         document().body().unwrap().append_child(&parent).unwrap();
 
         let mut elem = html! { <div></div> };
-        elem.apply(&parent, None, None);
+        elem.apply(&scope, &parent, None, None);
         let vtag = assert_vtag(&mut elem);
         // test if the className has not been set
         assert!(!vtag.reference.as_ref().unwrap().has_attribute("class"));
@@ -1021,6 +1016,7 @@
 
     #[test]
     fn it_sets_class_name() {
+        let scope = AnyScope::default();
         let parent = document().create_element("div").unwrap();
 
         #[cfg(feature = "std_web")]
@@ -1029,7 +1025,7 @@
         document().body().unwrap().append_child(&parent).unwrap();
 
         let mut elem = html! { <div class="ferris the crab"></div> };
-        elem.apply(&parent, None, None);
+        elem.apply(&scope, &parent, None, None);
         let vtag = assert_vtag(&mut elem);
         // test if the className has been set
         assert!(vtag.reference.as_ref().unwrap().has_attribute("class"));
